import process from 'node:process';
import { assert } from '../assertions/mod.js';
import Datastore from '../datastore/datastore.js';
import ObjectStore from '../object-store/object-store.js';
import JobQueue from '../job-queue/job-queue.js';
import ViewService from '../view-service/view-service.js';


export default class Context {

    #services = new Map();

    constructor({ config, paths, logger }) {
        this.config = config;
        this.paths = paths;
        this.logger = logger;
    }

    registerService(name, service) {
        this.#services.set(name, service);
    }

    getService(name) {
        assert(this.#services.has(name), `The service "${ name }" is not registered`);
        return this.#services.get(name);
    }

    static async load(config, paths, logger) {
        const context = new Context({
            config,
            paths,
            logger,
        });

        const viewService = createViewService(logger, paths);
        const datastore = await loadDatastore(paths);
        const objectStore = await loadObjectStore(paths);
        const jobQueue = createJobQueue(logger, paths);

        context.registerService('kixx.Datastore', datastore);
        context.registerService('kixx.ObjectStore', objectStore);
        context.registerService('kixx.JobQueue', jobQueue);
        context.registerService('kixx.AppViewService', viewService);

        return context;
    }
}

function createJobQueue(logger, paths) {
    const jobQueue = new JobQueue({
        directory: paths.job_directory,
    });

    jobQueue.on('error', (event) => {
        logger.error(event.message, event.info, event.cause);
        if (event.fatal) {
            logger.error(`${ event.name }:${ event.message }; fatal error; exiting`);
            process.exit(1);
        }
    });

    jobQueue.on('debug', (event) => {
        logger.debug(event.message, event.info, event.cause);
    });

    jobQueue.on('info', (event) => {
        logger.info(event.message, event.info, event.cause);
    });

    jobQueue.on('warning', (event) => {
        logger.warn(event.message, event.info, event.cause);
    });

    return jobQueue;
}

async function loadDatastore(paths) {
    const datastore = new Datastore({
        directory: paths.kv_store_directory,
    });

    await datastore.load();

    return datastore;
}

<<<<<<< HEAD
<<<<<<< Updated upstream
=======
=======
>>>>>>> 894d1f23
async function loadObjectStore(paths) {
    const store = new ObjectStore({
        directory: paths.object_store_directory,
    });

<<<<<<< HEAD
    return store;
}

>>>>>>> Stashed changes
=======
    await store.load();

    return store;
}

>>>>>>> 894d1f23
function createViewService(logger, paths) {
    return new ViewService({
        logger,
        // Directory tree where application template files are stored.
        templatesDirectory: paths.application_templates_directory,
        // Directory tree where application template partials are stored.
        partialsDirectory: paths.application_partials_directory,
        // Directory tree where application template helpers are stored.
        helpersDirectory: paths.application_helpers_directory,
        // Directory tree where page data files (index.json) are stored, and
        // represent pathnames for the server.
        pageDirectory: paths.application_pages_directory,
        // File path to the site-wide page data JSON file.
        sitePageDataFilepath: paths.application_site_page_data_filepath,
    });
}<|MERGE_RESOLUTION|>--- conflicted
+++ resolved
@@ -84,28 +84,13 @@
     return datastore;
 }
 
-<<<<<<< HEAD
-<<<<<<< Updated upstream
-=======
-=======
->>>>>>> 894d1f23
 async function loadObjectStore(paths) {
     const store = new ObjectStore({
         directory: paths.object_store_directory,
     });
-
-<<<<<<< HEAD
     return store;
 }
 
->>>>>>> Stashed changes
-=======
-    await store.load();
-
-    return store;
-}
-
->>>>>>> 894d1f23
 function createViewService(logger, paths) {
     return new ViewService({
         logger,
